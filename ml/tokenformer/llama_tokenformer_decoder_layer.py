--- conflicted
+++ resolved
@@ -11,17 +11,7 @@
     def __init__(self, config: LlamaConfig, layer_idx: int):
         super().__init__(config, layer_idx)
         self.self_attn = LlamaTokenformerAttention(config, layer_idx)
-<<<<<<< HEAD
-        self.ffn_tokenformer_key = nn.Parameter(
-            torch.randn(config.hidden_size, config.hidden_size)
-        )
-        self.ffn_tokenformer_value = nn.Parameter(
-            torch.zeros(config.hidden_size, config.hidden_size)
-        )
 
-=======
-        
->>>>>>> fc40deee
     def forward(
         self,
         hidden_states: torch.Tensor,
@@ -54,27 +44,11 @@
         # Fully Connected
         residual = hidden_states
         hidden_states = self.post_attention_layernorm(hidden_states)
-<<<<<<< HEAD
-
-        # Save hidden_states to use in tokenformer_attention
-        ffn_input_hidden_states = hidden_states
-
-        hidden_states = self.mlp(hidden_states)
-
-        tokenformer_hidden_states = torch.nn.functional.scaled_dot_product_attention(
-            ffn_input_hidden_states,
-            self.ffn_tokenformer_key,
-            self.ffn_tokenformer_value,
-            is_causal=False,  # should be false for tokenformer
-        )
-
-        hidden_states = residual + hidden_states + tokenformer_hidden_states
-=======
         
         hidden_states = self.mlp(hidden_states)
 
         hidden_states = residual + hidden_states
->>>>>>> fc40deee
+
 
         outputs = (hidden_states,)
 
