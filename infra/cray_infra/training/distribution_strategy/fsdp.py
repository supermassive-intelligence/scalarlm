--- conflicted
+++ resolved
@@ -271,22 +271,11 @@
     # Collective operation
     comm.Reduce_scatter(tensor_numpy, local_shard, op=MPI.SUM)
 
-<<<<<<< HEAD
     return (
         torch.from_numpy(local_shard)
         .to(tensor.device)
         .to(tensor.dtype)
     )
-=======
-    # Trim padding on last rank using its original size from metadata_dict
-    rank_original_numel, original_shape = metadata_dict[rank]
-
-    if rank == world_size - 1:
-        valid_elements = rank_original_numel - (world_size - 1) * shard_size
-        local_shard = local_shard[:valid_elements]
-
-    return torch.from_numpy(local_shard).to(tensor.device).to(tensor.dtype)
->>>>>>> 229d3779
 
 
 class _AllGather(torch.autograd.Function):
