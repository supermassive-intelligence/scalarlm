# Set vLLM environment variables BEFORE any vLLM imports
import os
import torch


from cray_infra.util.get_config import get_config
from cray_infra.huggingface.get_hf_token import get_hf_token

from vllm.entrypoints.openai.api_server import build_app, decorate_logs, \
    init_app_state, maybe_register_tokenizer_info_endpoint, setup_server, \
    load_log_config, build_async_engine_client


from vllm.entrypoints.openai.cli_args import make_arg_parser
from vllm.utils import FlexibleArgumentParser
from vllm.entrypoints.launcher import serve_http
from vllm.entrypoints.openai.tool_parsers import ToolParserManager
from vllm.entrypoints.utils import log_non_default_args
import vllm.envs as envs

import uvicorn
import logging

logger = logging.getLogger(__name__)

def set_cpu():
    # Set device target before vLLM imports for proper device inference
    if not torch.cuda.is_available():
        print("No CUDA available, forcing CPU platform")
        os.environ["VLLM_TARGET_DEVICE"] = "cpu"
        os.environ["VLLM_LOGGING_LEVEL"] = "DEBUG"  # Enable debug logging as suggested by error
        # Set additional vLLM CPU environment variables
        os.environ["VLLM_WORKER_MULTIPROC_METHOD"] = "spawn"
        os.environ["VLLM_USE_MODELSCOPE"] = "False"

        # Remove CUDA_VISIBLE_DEVICES for CPU mode to avoid device conflicts
        if "CUDA_VISIBLE_DEVICES" in os.environ:
            del os.environ["CUDA_VISIBLE_DEVICES"]
    else:
        print(f"CUDA available with {torch.cuda.device_count()} GPU(s), using GPU platform")

async def create_vllm(server_status, port):
    print(f"DEBUG: BEFORE CONFIG - Environment variables:")
    print(f"  VLLM_TARGET_DEVICE: {os.environ.get('VLLM_TARGET_DEVICE', 'NOT SET')}")
    print(f"  CUDA_VISIBLE_DEVICES: {os.environ.get('CUDA_VISIBLE_DEVICES', 'NOT SET')}")
    print(f"  torch.cuda.is_available(): {torch.cuda.is_available()}")

    os.environ["HUGGING_FACE_HUB_TOKEN"] = get_hf_token()

    config = get_config()

    if config['dtype'] == 'auto':
        # Set to float32 on the cpu
        if not torch.cuda.is_available():
            config['dtype'] = 'float32'

    # Set backend to FLASHMLA on cuda sm version less than 8.0
    if torch.cuda.is_available():
        sm_version = torch.cuda.get_device_capability()[0]
        if sm_version < 8:
            os.environ["VLLM_ATTENTION_BACKEND"] = "FLASHMLA"
            config['dtype'] = 'float32'
            os.environ["VLLM_USE_STANDALONE_COMPILE"] = "0"
            print(f"DEBUG: Setting VLLM_BACKEND=flashmla for sm_version {sm_version}")
        else:
            print(f"DEBUG: Using default VLLM_BACKEND for sm_version {sm_version}")


    parser = FlexibleArgumentParser(
        description="vLLM OpenAI-Compatible RESTful API server."
    )
    parser = make_arg_parser(parser)
    args = [
        f"--dtype={config['dtype']}",
        f"--max-model-len={config['max_model_length']}",
        f"--max-num-batched-tokens={config['max_model_length']}",
        f"--max-seq-len-to-capture={config['max_model_length']}",
        f"--gpu-memory-utilization={config['gpu_memory_utilization']}",
        f"--max-log-len={config['max_log_length']}",
        "--enable-lora",
    ]

<<<<<<< HEAD
    print(f"DEBUG: About to parse args: {args}")
    print(f"DEBUG: Environment variables:")
    print(f"  VLLM_TARGET_DEVICE: {os.environ.get('VLLM_TARGET_DEVICE', 'NOT SET')}")
    print(f"  CUDA_VISIBLE_DEVICES: {os.environ.get('CUDA_VISIBLE_DEVICES', 'NOT SET')}")
    print(f"  torch.cuda.is_available(): {torch.cuda.is_available()}")
=======
    if config['limit_mm_per_prompt'] is not None:
        args.append(f"--limit-mm-per-prompt={config['limit_mm_per_prompt']}")

    if torch.cuda.is_available():
        args.append("--device=cuda")
>>>>>>> f35c15df

    args = parser.parse_args(args=args)

    args.port = port
    args.model = config["model"]

    logger.info(f"Running vLLM with args: {args}")

    await run_server(server_status, args)

async def run_server(server_status, args, **uvicorn_kwargs) -> None:
    """Run a single-worker API server."""

    # Add process-specific prefix to stdout and stderr.
    decorate_logs("APIServer")

    listen_address, sock = setup_server(args)
    await run_server_worker(server_status, listen_address, sock, args, **uvicorn_kwargs)

async def run_server_worker(server_status, listen_address,
                            sock,
                            args,
                            client_config=None,
                            **uvicorn_kwargs) -> None:
    """Run a single API server worker."""

    if args.tool_parser_plugin and len(args.tool_parser_plugin) > 3:
        ToolParserManager.import_tool_parser(args.tool_parser_plugin)

    server_index = client_config.get("client_index", 0) if client_config else 0

    # Load logging config for uvicorn if specified
    log_config = load_log_config(args.log_config_file)
    if log_config is not None:
        uvicorn_kwargs['log_config'] = log_config

    async with build_async_engine_client(
            args,
            client_config=client_config,
    ) as engine_client:

        logger.info("DEBUG: build_async_engine_client completed, engine_client created")
        
        maybe_register_tokenizer_info_endpoint(args)
        logger.info("DEBUG: maybe_register_tokenizer_info_endpoint completed")
        
        app = build_app(args)
        logger.info("DEBUG: build_app completed")
        
        server_status.set_app(app)
        logger.info("DEBUG: server_status.set_app completed - generate worker can now access app")

        logger.info("DEBUG: About to call engine_client.get_vllm_config() - THIS IS WHERE IT MAY HANG")
        vllm_config = await engine_client.get_vllm_config()
        logger.info("DEBUG: engine_client.get_vllm_config() completed successfully!")
        
        logger.info("DEBUG: About to call init_app_state")
        await init_app_state(engine_client, vllm_config, app.state, args)
        logger.info("DEBUG: init_app_state completed")

        logger.info("Starting vLLM API server %d on %s", server_index,
                    listen_address)
        shutdown_task = await serve_http(
            app,
            sock=sock,
            enable_ssl_refresh=args.enable_ssl_refresh,
            host=args.host,
            port=args.port,
            log_level=args.uvicorn_log_level,
            # NOTE: When the 'disable_uvicorn_access_log' value is True,
            # no access log will be output.
            access_log=not args.disable_uvicorn_access_log,
            timeout_keep_alive=envs.VLLM_HTTP_TIMEOUT_KEEP_ALIVE,
            ssl_keyfile=args.ssl_keyfile,
            ssl_certfile=args.ssl_certfile,
            ssl_ca_certs=args.ssl_ca_certs,
            ssl_cert_reqs=args.ssl_cert_reqs,
            **uvicorn_kwargs,
        )

    # NB: Await server shutdown only after the backend context is exited
    try:
        await shutdown_task
    finally:
        sock.close()<|MERGE_RESOLUTION|>--- conflicted
+++ resolved
@@ -25,19 +25,17 @@
 
 def set_cpu():
     # Set device target before vLLM imports for proper device inference
-    if not torch.cuda.is_available():
-        print("No CUDA available, forcing CPU platform")
-        os.environ["VLLM_TARGET_DEVICE"] = "cpu"
-        os.environ["VLLM_LOGGING_LEVEL"] = "DEBUG"  # Enable debug logging as suggested by error
-        # Set additional vLLM CPU environment variables
-        os.environ["VLLM_WORKER_MULTIPROC_METHOD"] = "spawn"
-        os.environ["VLLM_USE_MODELSCOPE"] = "False"
+    print("No CUDA available, forcing CPU platform")
+    os.environ["VLLM_TARGET_DEVICE"] = "cpu"
+    os.environ["VLLM_LOGGING_LEVEL"] = "DEBUG"  # Enable debug logging as suggested by error
+    # Set additional vLLM CPU environment variables
+    os.environ["VLLM_WORKER_MULTIPROC_METHOD"] = "spawn"
+    os.environ["VLLM_USE_MODELSCOPE"] = "False"
+    os.environ["VLLM_USE_V1"] = "1"
 
-        # Remove CUDA_VISIBLE_DEVICES for CPU mode to avoid device conflicts
-        if "CUDA_VISIBLE_DEVICES" in os.environ:
-            del os.environ["CUDA_VISIBLE_DEVICES"]
-    else:
-        print(f"CUDA available with {torch.cuda.device_count()} GPU(s), using GPU platform")
+    # Remove CUDA_VISIBLE_DEVICES for CPU mode to avoid device conflicts
+    if "CUDA_VISIBLE_DEVICES" in os.environ:
+        del os.environ["CUDA_VISIBLE_DEVICES"]
 
 async def create_vllm(server_status, port):
     print(f"DEBUG: BEFORE CONFIG - Environment variables:")
@@ -77,22 +75,19 @@
         f"--max-seq-len-to-capture={config['max_model_length']}",
         f"--gpu-memory-utilization={config['gpu_memory_utilization']}",
         f"--max-log-len={config['max_log_length']}",
+        f"--swap-space=0",
         "--enable-lora",
     ]
 
-<<<<<<< HEAD
-    print(f"DEBUG: About to parse args: {args}")
-    print(f"DEBUG: Environment variables:")
-    print(f"  VLLM_TARGET_DEVICE: {os.environ.get('VLLM_TARGET_DEVICE', 'NOT SET')}")
-    print(f"  CUDA_VISIBLE_DEVICES: {os.environ.get('CUDA_VISIBLE_DEVICES', 'NOT SET')}")
-    print(f"  torch.cuda.is_available(): {torch.cuda.is_available()}")
-=======
+
     if config['limit_mm_per_prompt'] is not None:
         args.append(f"--limit-mm-per-prompt={config['limit_mm_per_prompt']}")
 
     if torch.cuda.is_available():
         args.append("--device=cuda")
->>>>>>> f35c15df
+    #else:
+    #    set_cpu()
+
 
     args = parser.parse_args(args=args)
 
