--- conflicted
+++ resolved
@@ -45,7 +45,10 @@
 async def finish_work_endpoint(requests: FinishWorkRequests):
     return await finish_work(requests)
 
-<<<<<<< HEAD
+@generate_router.post("/embed")
+async def embed_endpoint(request: EmbedRequest):
+    return await embed(request)
+
 
 @generate_router.get("/endpoints")
 async def list_routes():
@@ -53,10 +56,4 @@
         f"Path: {route.path}, Methods: {', '.join(route.methods)}"
         for route in generate_router.routes
     ]
-    return JSONResponse(content={"endpoints": routes}, media_type="application/json")
-=======
-@generate_router.post("/embed")
-async def embed_endpoint(request: EmbedRequest):
-    return await embed(request)
-
->>>>>>> d177ba12
+    return JSONResponse(content={"endpoints": routes}, media_type="application/json")