from pydantic import BaseModel


class Config(BaseModel):
    api_url: str = "http://localhost:8000"
    model: str = "masint/tiny-random-llama"
    # model: str = "meta-llama/Llama-3.2-1B"

    # 10GB using 1024 for KB, 1024 for MB, 1024 for GB
    max_upload_file_size: int = 1024 * 1024 * 1024 * 10

    train_job_entrypoint: str = "/app/cray/scripts/train_job_entrypoint.sh"
    training_job_directory: str = "/app/cray/jobs"

    max_train_time: int = 15 * 60
    extra_training_seconds: int = 300  # 5 minutes buffer before slurm kills the job

    megatron_refresh_period: int = 30  # seconds

    vllm_api_url: str = "http://localhost:8001"

<<<<<<< HEAD
    generate_batch_size: int = 4
=======
    generate_batch_size: int = 4

    response_timeout: int = 60 # seconds
    inference_work_queue_timeout: int = 30 # seconds

    inference_work_queue_path: str = "/app/cray/inference_work_queue.sqlite"
>>>>>>> fc40deee
<|MERGE_RESOLUTION|>--- conflicted
+++ resolved
@@ -19,13 +19,9 @@
 
     vllm_api_url: str = "http://localhost:8001"
 
-<<<<<<< HEAD
-    generate_batch_size: int = 4
-=======
     generate_batch_size: int = 4
 
     response_timeout: int = 60 # seconds
     inference_work_queue_timeout: int = 30 # seconds
 
     inference_work_queue_path: str = "/app/cray/inference_work_queue.sqlite"
->>>>>>> fc40deee
